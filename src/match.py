--- conflicted
+++ resolved
@@ -17,12 +17,8 @@
 # load .env if present
 load_dotenv()
 
-<<<<<<< HEAD
-model = SentenceTransformer("./models/all-MiniLM-L6-v2")
-=======
 model_name = os.getenv("NLP_MODEL_NAME", "all-MiniLM-L6-v2")
 model = SentenceTransformer("./models/" + model_name)
->>>>>>> 6e4112af
 
 def embed_text(text: str) -> List[bytes]:
     """
